--- conflicted
+++ resolved
@@ -12,20 +12,14 @@
 from src.services.post.post_service import PostService
 from src.services.user.user_service import UserService
 from src.utils.upload.upload_service import get_upload_service
-<<<<<<< HEAD
-from src.utils.exceptions.exceptions import raise_validation_exception
-from src.controllers.block_controller import router as block_router
-=======
 from src.utils.exceptions import raise_validation_exception
 from fastapi import Depends
 from sqlalchemy.ext.asyncio import AsyncSession
 from src.models import User
->>>>>>> 1b40d783
 
 logger = logging.getLogger(__name__)
 
 router = APIRouter()
-router.include_router(block_router, prefix="/block", tags=["block"])
 
 
 @router.get('/profile', status_code=200, response_model=UserDTO)
@@ -154,30 +148,6 @@
         )
 
 
-@router.delete('/account', status_code=200)
-async def delete_account(
-    db: DBSessionDep,
-    current_user: CurrentUserDep
-):
-    try:
-        user_service = UserService(db)
-        await user_service.delete_user_by_id(current_user.id)
-        
-        return JSONResponse(
-            content={"detail": "Account deleted successfully"},
-            status_code=status.HTTP_200_OK
-        )
-        
-    except HTTPException:
-        raise
-    except Exception as e:
-        logger.error(f"Error deleting account: {e}")
-        raise HTTPException(
-            status_code=status.HTTP_500_INTERNAL_SERVER_ERROR,
-            detail=f"Error deleting account: {e}"
-        )
-
-
 @router.get('/{user_id}/posts', status_code=200, response_model=List[PostResponseDTO])
 async def get_user_posts(
     user_id: uuid.UUID,
@@ -224,4 +194,3 @@
             status_code=status.HTTP_500_INTERNAL_SERVER_ERROR,
             detail=f"Error getting user by ID: {e}"
         )
-
