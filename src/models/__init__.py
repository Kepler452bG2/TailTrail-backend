--- conflicted
+++ resolved
@@ -9,9 +9,5 @@
 from .user import User
 from .post import Post
 from .like import Like
-<<<<<<< HEAD
-from .block import Block
-=======
 from .chat import Chat
 from .message import Message
->>>>>>> 1b40d783
