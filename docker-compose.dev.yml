services:
  app:
    build:
      context: .
      dockerfile: docker/Dockerfile.dev
    ports:
      - "8080:8000"
<<<<<<< HEAD
=======
    environment:
      DATABASE_URL: postgresql+asyncpg://postgres:postgres@db:5432/tailtrail_db
      SECRET_KEY: your-secret-key-for-development-only
      JWT_EXPIRATION: 86400
      DB_HOST: db
      DB_PORT: 5432
      DB_USER: postgres
      DB_PASS: postgres
      DB_NAME: tailtrail_db
      ECHO_SQL: "true"
      DEBUG_LOGS: "true"
>>>>>>> 1b40d783
    volumes:
      - .:/app
      - /app/.venv  # Exclude the .venv directory from host mount
    command: ["uv", "run", "uvicorn", "src.app:app", "--host", "0.0.0.0", "--port", "8000", "--reload"]
    depends_on:
      - db

  db:
    image: postgres:16-alpine
    environment:
      POSTGRES_PASSWORD: postgres
      POSTGRES_USER: postgres
      POSTGRES_DB: tailtrail_db
    ports:
      - "5557:5432"
    volumes:
      - postgres_data:/var/lib/postgresql/data
    healthcheck:
      test: [ "CMD", "pg_isready", "-U", "postgres"]

volumes:
  postgres_data:<|MERGE_RESOLUTION|>--- conflicted
+++ resolved
@@ -5,8 +5,7 @@
       dockerfile: docker/Dockerfile.dev
     ports:
       - "8080:8000"
-<<<<<<< HEAD
-=======
+
     environment:
       DATABASE_URL: postgresql+asyncpg://postgres:postgres@db:5432/tailtrail_db
       SECRET_KEY: your-secret-key-for-development-only
@@ -18,7 +17,6 @@
       DB_NAME: tailtrail_db
       ECHO_SQL: "true"
       DEBUG_LOGS: "true"
->>>>>>> 1b40d783
     volumes:
       - .:/app
       - /app/.venv  # Exclude the .venv directory from host mount
